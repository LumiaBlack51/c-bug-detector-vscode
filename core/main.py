--- conflicted
+++ resolved
@@ -10,8 +10,12 @@
 
 # 强制设置UTF-8编码
 import io
-sys.stdout = io.TextIOWrapper(sys.stdout.buffer, encoding='utf-8')
-sys.stderr = io.TextIOWrapper(sys.stderr.buffer, encoding='utf-8')
+import os
+# 设置环境变量强制UTF-8
+os.environ['PYTHONIOENCODING'] = 'utf-8'
+# 重新包装标准输出和错误输出
+sys.stdout = io.TextIOWrapper(sys.stdout.buffer, encoding='utf-8', errors='replace')
+sys.stderr = io.TextIOWrapper(sys.stderr.buffer, encoding='utf-8', errors='replace')
 
 # 初始化colorama
 init()
@@ -49,8 +53,8 @@
         # 模块启用状态
         self.module_enabled = {
             'ast_memory_tracker': True,
-            'memory_safety': False,  # 禁用旧的内存检测器
-            'variable_state': False,  # 禁用旧的变量状态检测器
+            'memory_safety': True,  # 启用改进的内存检测器
+            'variable_state': True,  # 启用改进的变量状态检测器
             'standard_library': True,
             'numeric_control_flow': True,
         }
@@ -332,13 +336,8 @@
         # 单文件分析
         reports = detector.analyze_file(args.input) if args.format != 'json' else detector.analyze_file_quiet(args.input)
         
-<<<<<<< HEAD
         if args.format == 'json':
             # JSON格式输出，不显示额外信息
-=======
-        if reports:
-            print(f"\n{Fore.YELLOW}[INFO] 检测完成，共发现 {len(reports)} 个问题{Style.RESET_ALL}")
->>>>>>> e4141565
             print(detector.generate_report(reports, args.format))
         else:
             if reports:
