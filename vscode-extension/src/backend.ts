import * as vscode from 'vscode';
import * as path from 'path';
import * as fs from 'fs';
import { spawn } from 'child_process';
<<<<<<< HEAD
import { BugReport, AnalysisResult } from './cDetector';
=======
import { CDetector, BugReport, AnalysisResult } from './cDetector';
>>>>>>> e4141565

export { BugReport, AnalysisResult };

export class BugDetectorBackend {
    private config: vscode.WorkspaceConfiguration;
    private pythonPath: string;
    private backendPath: string;

    constructor() {
        this.config = vscode.workspace.getConfiguration('c-bug-detector');
        this.pythonPath = this.config.get('pythonPath', 'python');
        
        // 获取插件后端路径
        const extensionPath = vscode.extensions.getExtension('c-bug-detector.c-bug-detector')?.extensionPath || '';
        this.backendPath = path.join(extensionPath, '..', 'core', 'main.py');
    }

    public updateConfiguration(): void {
        this.config = vscode.workspace.getConfiguration('c-bug-detector');
        this.pythonPath = this.config.get('pythonPath', 'python');
    }

    public async analyzeFile(filePath: string): Promise<AnalysisResult> {
        try {
            // 检查文件是否存在
            if (!fs.existsSync(filePath)) {
                return {
                    file_path: filePath,
                    reports: [],
                    success: false,
                    error: `文件不存在: ${filePath}`
                };
            }

            // 检查文件扩展名
            const ext = path.extname(filePath).toLowerCase();
            if (ext !== '.c' && ext !== '.h') {
                return {
                    file_path: filePath,
                    reports: [],
                    success: false,
                    error: `不支持的文件类型: ${ext}`
                };
            }

<<<<<<< HEAD
            // 调用Python后端
            const result = await this.callPythonBackend(filePath);
=======
            // 使用Python后端检测器
            const result = await this.analyzeWithPythonBackend(filePath);
>>>>>>> e4141565
            return result;
        } catch (error) {
            return {
                file_path: filePath,
                reports: [],
                success: false,
                error: `检测器执行失败: ${error}`
            };
        }
    }

    public async analyzeWorkspace(): Promise<AnalysisResult[]> {
        try {
            if (!vscode.workspace.workspaceFolders) {
                return [{
                    file_path: 'workspace',
                    reports: [],
                    success: false,
                    error: '没有打开的工作区'
                }];
            }

            const results: AnalysisResult[] = [];
            
            for (const folder of vscode.workspace.workspaceFolders) {
                const folderResults = await this.analyzeDirectory(folder.uri.fsPath);
                results.push(...folderResults);
            }

            return results;
        } catch (error) {
            return [{
                file_path: 'workspace',
                reports: [],
                success: false,
                error: `工作区分析失败: ${error}`
            }];
        }
    }

    private async analyzeDirectory(directoryPath: string): Promise<AnalysisResult[]> {
        try {
            const results: AnalysisResult[] = [];
            
            // 检查目录是否存在
            if (!fs.existsSync(directoryPath)) {
                return [{
                    file_path: directoryPath,
                    reports: [],
                    success: false,
                    error: `目录不存在: ${directoryPath}`
                }];
            }

            // 递归查找C文件
            const cFiles = await this.findCFiles(directoryPath);
            
            // 分析每个文件
            for (const filePath of cFiles) {
                const result = await this.analyzeFile(filePath);
                results.push(result);
            }

            return results;
        } catch (error) {
            return [{
                file_path: directoryPath,
                reports: [],
                success: false,
                error: `检测器执行失败: ${error}`
            }];
        }
    }

    private async findCFiles(rootPath: string): Promise<string[]> {
        const cFiles: string[] = [];
        
        const findFiles = async (dirPath: string): Promise<void> => {
            try {
                const entries = await fs.promises.readdir(dirPath, { withFileTypes: true });
                
                for (const entry of entries) {
                    const fullPath = path.join(dirPath, entry.name);
                    
                    if (entry.isDirectory()) {
                        // 跳过常见的忽略目录
                        if (!['node_modules', '.git', '.vscode', 'out', 'build'].includes(entry.name)) {
                            await findFiles(fullPath);
                        }
                    } else if (entry.isFile() && (entry.name.endsWith('.c') || entry.name.endsWith('.h'))) {
                        cFiles.push(fullPath);
                    }
                }
            } catch (error) {
                console.error(`读取目录失败 ${dirPath}:`, error);
            }
        };

        await findFiles(rootPath);
        return cFiles;
    }

<<<<<<< HEAD
    private async callPythonBackend(filePath: string): Promise<AnalysisResult> {
        return new Promise((resolve, reject) => {
            // 检查后端文件是否存在
            if (!fs.existsSync(this.backendPath)) {
                resolve({
                    file_path: filePath,
                    reports: [],
                    success: false,
                    error: `Python后端文件不存在: ${this.backendPath}`
                });
                return;
            }

            const python = spawn(this.pythonPath, [this.backendPath, filePath, '--format', 'json'], {
                cwd: path.dirname(this.backendPath)
            });

            let stdout = '';
            let stderr = '';

            python.stdout.on('data', (data) => {
                stdout += data.toString();
            });

            python.stderr.on('data', (data) => {
                stderr += data.toString();
            });

            python.on('close', (code) => {
                if (code !== 0) {
                    resolve({
                        file_path: filePath,
                        reports: [],
                        success: false,
                        error: `Python后端执行失败 (exit code ${code}): ${stderr}`
                    });
                    return;
                }

                try {
                    // 解析JSON输出
                    const jsonOutput = this.extractJsonFromOutput(stdout);
                    if (!jsonOutput) {
=======
    private async analyzeWithPythonBackend(filePath: string): Promise<AnalysisResult> {
        return new Promise((resolve) => {
            try {
                // 获取Python路径和后端路径
                const pythonPath = this.config.get('pythonPath', 'python');
                const backendPath = this.config.get('backendPath', 'backend/main.py');
                
                // 构建后端脚本的完整路径
                const extensionPath = path.dirname(__filename);
                const fullBackendPath = path.join(extensionPath, '..', backendPath);
                
                console.log(`[Backend] 使用Python路径: ${pythonPath}`);
                console.log(`[Backend] 使用后端路径: ${fullBackendPath}`);
                console.log(`[Backend] 分析文件: ${filePath}`);
                
                // 调用Python后端
                const pythonProcess = spawn(pythonPath, [fullBackendPath, filePath], {
                    cwd: path.dirname(fullBackendPath)
                });
                
                let stdout = '';
                let stderr = '';
                
                pythonProcess.stdout.on('data', (data) => {
                    stdout += data.toString();
                });
                
                pythonProcess.stderr.on('data', (data) => {
                    stderr += data.toString();
                });
                
                pythonProcess.on('close', (code) => {
                    console.log(`[Backend] Python进程退出，代码: ${code}`);
                    console.log(`[Backend] 标准输出: ${stdout}`);
                    if (stderr) {
                        console.log(`[Backend] 错误输出: ${stderr}`);
                    }
                    
                    if (code === 0) {
                        // 解析Python后端的输出
                        const reports = this.parsePythonOutput(stdout);
                        resolve({
                            file_path: filePath,
                            reports: reports,
                            success: true
                        });
                    } else {
>>>>>>> e4141565
                        resolve({
                            file_path: filePath,
                            reports: [],
                            success: false,
<<<<<<< HEAD
                            error: `无法解析Python后端输出: ${stdout}`
                        });
                        return;
                    }

                    const reports = JSON.parse(jsonOutput);
                    resolve({
                        file_path: filePath,
                        reports: reports,
                        success: true
                    });
                } catch (error) {
=======
                            error: `Python后端执行失败: ${stderr || stdout}`
                        });
                    }
                });
                
                pythonProcess.on('error', (error) => {
                    console.error(`[Backend] Python进程错误: ${error}`);
>>>>>>> e4141565
                    resolve({
                        file_path: filePath,
                        reports: [],
                        success: false,
<<<<<<< HEAD
                        error: `解析检测结果失败: ${error}`
                    });
                }
            });

            python.on('error', (error) => {
=======
                        error: `无法启动Python后端: ${error.message}`
                    });
                });
                
            } catch (error) {
                console.error(`[Backend] 分析文件时出错: ${error}`);
>>>>>>> e4141565
                resolve({
                    file_path: filePath,
                    reports: [],
                    success: false,
<<<<<<< HEAD
                    error: `启动Python后端失败: ${error.message}`
                });
            });
        });
    }

    private extractJsonFromOutput(output: string): string | null {
        // 查找JSON数组的开始和结束
        const startIndex = output.indexOf('[');
        const endIndex = output.lastIndexOf(']');
        
        if (startIndex !== -1 && endIndex !== -1 && endIndex > startIndex) {
            return output.substring(startIndex, endIndex + 1);
        }
        
        return null;
=======
                    error: `分析失败: ${error}`
                });
            }
        });
    }
    
    private parsePythonOutput(output: string): BugReport[] {
        const reports: BugReport[] = [];
        
        try {
            // 解析Python后端的文本输出
            const lines = output.split('\n');
            let currentReport: Partial<BugReport> | null = null;
            
            for (const line of lines) {
                if (line.includes('[检测]') && line.includes('检测到问题')) {
                    // 开始新的报告
                    if (currentReport) {
                        reports.push(currentReport as BugReport);
                    }
                    currentReport = {
                        module_name: this.extractModuleName(line)
                    };
                } else if (currentReport && line.includes('[位置]')) {
                    const match = line.match(/第\s*(\d+)\s*行/);
                    if (match) {
                        currentReport.line_number = parseInt(match[1]);
                    }
                } else if (currentReport && line.includes('[警告]')) {
                    const match = line.match(/类型：([^-]+)\s*-\s*(.+)/);
                    if (match) {
                        currentReport.error_type = match[1].trim();
                        currentReport.severity = match[2].trim();
                    }
                } else if (currentReport && line.includes('[问题]')) {
                    currentReport.message = line.replace('[问题]', '').trim();
                } else if (currentReport && line.includes('[建议]')) {
                    currentReport.suggestion = line.replace('[建议]', '').trim();
                    currentReport.code_snippet = '';
                }
            }
            
            // 添加最后一个报告
            if (currentReport) {
                reports.push(currentReport as BugReport);
            }
            
        } catch (error) {
            console.error(`[Backend] 解析Python输出时出错: ${error}`);
        }
        
        return reports;
    }
    
    private extractModuleName(line: string): string {
        const match = line.match(/\[检测\]\s*([^检测到问题]+)/);
        return match ? match[1].trim() : '未知模块';
>>>>>>> e4141565
    }

    public dispose(): void {
        // 清理资源
    }
}<|MERGE_RESOLUTION|>--- conflicted
+++ resolved
@@ -2,13 +2,24 @@
 import * as path from 'path';
 import * as fs from 'fs';
 import { spawn } from 'child_process';
-<<<<<<< HEAD
-import { BugReport, AnalysisResult } from './cDetector';
-=======
-import { CDetector, BugReport, AnalysisResult } from './cDetector';
->>>>>>> e4141565
-
-export { BugReport, AnalysisResult };
+
+// 定义接口
+export interface BugReport {
+    line_number: number;
+    error_type: string;
+    severity: string;
+    message: string;
+    suggestion: string;
+    code_snippet: string;
+    module_name: string;
+}
+
+export interface AnalysisResult {
+    file_path: string;
+    reports: BugReport[];
+    success: boolean;
+    error?: string;
+}
 
 export class BugDetectorBackend {
     private config: vscode.WorkspaceConfiguration;
@@ -52,13 +63,8 @@
                 };
             }
 
-<<<<<<< HEAD
             // 调用Python后端
             const result = await this.callPythonBackend(filePath);
-=======
-            // 使用Python后端检测器
-            const result = await this.analyzeWithPythonBackend(filePath);
->>>>>>> e4141565
             return result;
         } catch (error) {
             return {
@@ -72,26 +78,24 @@
 
     public async analyzeWorkspace(): Promise<AnalysisResult[]> {
         try {
-            if (!vscode.workspace.workspaceFolders) {
-                return [{
-                    file_path: 'workspace',
-                    reports: [],
-                    success: false,
-                    error: '没有打开的工作区'
-                }];
+            const workspaceFolders = vscode.workspace.workspaceFolders;
+            if (!workspaceFolders) {
+                return [];
             }
 
             const results: AnalysisResult[] = [];
-            
-            for (const folder of vscode.workspace.workspaceFolders) {
-                const folderResults = await this.analyzeDirectory(folder.uri.fsPath);
-                results.push(...folderResults);
+            for (const folder of workspaceFolders) {
+                const cFiles = await this.findCFiles(folder.uri.fsPath);
+                for (const file of cFiles) {
+                    const result = await this.analyzeFile(file);
+                    results.push(result);
+                }
             }
 
             return results;
         } catch (error) {
             return [{
-                file_path: 'workspace',
+                file_path: '',
                 reports: [],
                 success: false,
                 error: `工作区分析失败: ${error}`
@@ -99,71 +103,37 @@
         }
     }
 
-    private async analyzeDirectory(directoryPath: string): Promise<AnalysisResult[]> {
-        try {
-            const results: AnalysisResult[] = [];
-            
-            // 检查目录是否存在
-            if (!fs.existsSync(directoryPath)) {
-                return [{
-                    file_path: directoryPath,
-                    reports: [],
-                    success: false,
-                    error: `目录不存在: ${directoryPath}`
-                }];
-            }
-
-            // 递归查找C文件
-            const cFiles = await this.findCFiles(directoryPath);
-            
-            // 分析每个文件
-            for (const filePath of cFiles) {
-                const result = await this.analyzeFile(filePath);
-                results.push(result);
-            }
-
-            return results;
-        } catch (error) {
-            return [{
-                file_path: directoryPath,
-                reports: [],
-                success: false,
-                error: `检测器执行失败: ${error}`
-            }];
-        }
-    }
-
     private async findCFiles(rootPath: string): Promise<string[]> {
         const cFiles: string[] = [];
         
-        const findFiles = async (dirPath: string): Promise<void> => {
-            try {
-                const entries = await fs.promises.readdir(dirPath, { withFileTypes: true });
+        const searchDir = (dir: string) => {
+            const files = fs.readdirSync(dir);
+            for (const file of files) {
+                const fullPath = path.join(dir, file);
+                const stat = fs.statSync(fullPath);
                 
-                for (const entry of entries) {
-                    const fullPath = path.join(dirPath, entry.name);
-                    
-                    if (entry.isDirectory()) {
-                        // 跳过常见的忽略目录
-                        if (!['node_modules', '.git', '.vscode', 'out', 'build'].includes(entry.name)) {
-                            await findFiles(fullPath);
-                        }
-                    } else if (entry.isFile() && (entry.name.endsWith('.c') || entry.name.endsWith('.h'))) {
-                        cFiles.push(fullPath);
+                if (stat.isDirectory()) {
+                    // 跳过一些常见的目录
+                    if (!['node_modules', '.git', 'build', 'dist'].includes(file)) {
+                        searchDir(fullPath);
                     }
-                }
-            } catch (error) {
-                console.error(`读取目录失败 ${dirPath}:`, error);
+                } else if (file.endsWith('.c') || file.endsWith('.h')) {
+                    cFiles.push(fullPath);
+                }
             }
         };
 
-        await findFiles(rootPath);
+        try {
+            searchDir(rootPath);
+        } catch (error) {
+            console.error(`搜索C文件时出错: ${error}`);
+        }
+
         return cFiles;
     }
 
-<<<<<<< HEAD
     private async callPythonBackend(filePath: string): Promise<AnalysisResult> {
-        return new Promise((resolve, reject) => {
+        return new Promise((resolve) => {
             // 检查后端文件是否存在
             if (!fs.existsSync(this.backendPath)) {
                 resolve({
@@ -205,60 +175,10 @@
                     // 解析JSON输出
                     const jsonOutput = this.extractJsonFromOutput(stdout);
                     if (!jsonOutput) {
-=======
-    private async analyzeWithPythonBackend(filePath: string): Promise<AnalysisResult> {
-        return new Promise((resolve) => {
-            try {
-                // 获取Python路径和后端路径
-                const pythonPath = this.config.get('pythonPath', 'python');
-                const backendPath = this.config.get('backendPath', 'backend/main.py');
-                
-                // 构建后端脚本的完整路径
-                const extensionPath = path.dirname(__filename);
-                const fullBackendPath = path.join(extensionPath, '..', backendPath);
-                
-                console.log(`[Backend] 使用Python路径: ${pythonPath}`);
-                console.log(`[Backend] 使用后端路径: ${fullBackendPath}`);
-                console.log(`[Backend] 分析文件: ${filePath}`);
-                
-                // 调用Python后端
-                const pythonProcess = spawn(pythonPath, [fullBackendPath, filePath], {
-                    cwd: path.dirname(fullBackendPath)
-                });
-                
-                let stdout = '';
-                let stderr = '';
-                
-                pythonProcess.stdout.on('data', (data) => {
-                    stdout += data.toString();
-                });
-                
-                pythonProcess.stderr.on('data', (data) => {
-                    stderr += data.toString();
-                });
-                
-                pythonProcess.on('close', (code) => {
-                    console.log(`[Backend] Python进程退出，代码: ${code}`);
-                    console.log(`[Backend] 标准输出: ${stdout}`);
-                    if (stderr) {
-                        console.log(`[Backend] 错误输出: ${stderr}`);
-                    }
-                    
-                    if (code === 0) {
-                        // 解析Python后端的输出
-                        const reports = this.parsePythonOutput(stdout);
-                        resolve({
-                            file_path: filePath,
-                            reports: reports,
-                            success: true
-                        });
-                    } else {
->>>>>>> e4141565
                         resolve({
                             file_path: filePath,
                             reports: [],
                             success: false,
-<<<<<<< HEAD
                             error: `无法解析Python后端输出: ${stdout}`
                         });
                         return;
@@ -271,39 +191,20 @@
                         success: true
                     });
                 } catch (error) {
-=======
-                            error: `Python后端执行失败: ${stderr || stdout}`
-                        });
-                    }
-                });
-                
-                pythonProcess.on('error', (error) => {
-                    console.error(`[Backend] Python进程错误: ${error}`);
->>>>>>> e4141565
                     resolve({
                         file_path: filePath,
                         reports: [],
                         success: false,
-<<<<<<< HEAD
                         error: `解析检测结果失败: ${error}`
                     });
                 }
             });
 
             python.on('error', (error) => {
-=======
-                        error: `无法启动Python后端: ${error.message}`
-                    });
-                });
-                
-            } catch (error) {
-                console.error(`[Backend] 分析文件时出错: ${error}`);
->>>>>>> e4141565
                 resolve({
                     file_path: filePath,
                     reports: [],
                     success: false,
-<<<<<<< HEAD
                     error: `启动Python后端失败: ${error.message}`
                 });
             });
@@ -320,65 +221,6 @@
         }
         
         return null;
-=======
-                    error: `分析失败: ${error}`
-                });
-            }
-        });
-    }
-    
-    private parsePythonOutput(output: string): BugReport[] {
-        const reports: BugReport[] = [];
-        
-        try {
-            // 解析Python后端的文本输出
-            const lines = output.split('\n');
-            let currentReport: Partial<BugReport> | null = null;
-            
-            for (const line of lines) {
-                if (line.includes('[检测]') && line.includes('检测到问题')) {
-                    // 开始新的报告
-                    if (currentReport) {
-                        reports.push(currentReport as BugReport);
-                    }
-                    currentReport = {
-                        module_name: this.extractModuleName(line)
-                    };
-                } else if (currentReport && line.includes('[位置]')) {
-                    const match = line.match(/第\s*(\d+)\s*行/);
-                    if (match) {
-                        currentReport.line_number = parseInt(match[1]);
-                    }
-                } else if (currentReport && line.includes('[警告]')) {
-                    const match = line.match(/类型：([^-]+)\s*-\s*(.+)/);
-                    if (match) {
-                        currentReport.error_type = match[1].trim();
-                        currentReport.severity = match[2].trim();
-                    }
-                } else if (currentReport && line.includes('[问题]')) {
-                    currentReport.message = line.replace('[问题]', '').trim();
-                } else if (currentReport && line.includes('[建议]')) {
-                    currentReport.suggestion = line.replace('[建议]', '').trim();
-                    currentReport.code_snippet = '';
-                }
-            }
-            
-            // 添加最后一个报告
-            if (currentReport) {
-                reports.push(currentReport as BugReport);
-            }
-            
-        } catch (error) {
-            console.error(`[Backend] 解析Python输出时出错: ${error}`);
-        }
-        
-        return reports;
-    }
-    
-    private extractModuleName(line: string): string {
-        const match = line.match(/\[检测\]\s*([^检测到问题]+)/);
-        return match ? match[1].trim() : '未知模块';
->>>>>>> e4141565
     }
 
     public dispose(): void {
